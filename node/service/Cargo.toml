--- conflicted
+++ resolved
@@ -6,7 +6,6 @@
 
 [dependencies]
 # Substrate Client
-<<<<<<< HEAD
 sc-authority-discovery = { git = "https://github.com/paritytech/substrate", branch = "bkchr-inherent-something-future" }
 babe = { package = "sc-consensus-babe", git = "https://github.com/paritytech/substrate", branch = "bkchr-inherent-something-future" }
 grandpa = { package = "sc-finality-grandpa", git = "https://github.com/paritytech/substrate", branch = "bkchr-inherent-something-future" }
@@ -14,33 +13,16 @@
 sc-chain-spec = { git = "https://github.com/paritytech/substrate", branch = "bkchr-inherent-something-future" }
 sc-client-api = { git = "https://github.com/paritytech/substrate", branch = "bkchr-inherent-something-future" }
 sc-client-db = { git = "https://github.com/paritytech/substrate", branch = "bkchr-inherent-something-future" }
+sc-consensus-uncles = { git = "https://github.com/paritytech/substrate", branch = "bkchr-inherent-something-future" }
 sc-consensus = { git = "https://github.com/paritytech/substrate", branch = "bkchr-inherent-something-future" }
 sc-consensus-slots = { git = "https://github.com/paritytech/substrate", branch = "bkchr-inherent-something-future" }
-sc-consensus-uncles = { git = "https://github.com/paritytech/substrate", branch = "bkchr-inherent-something-future" }
 sc-executor = { git = "https://github.com/paritytech/substrate", branch = "bkchr-inherent-something-future" }
 sc-finality-grandpa-warp-sync = { git = "https://github.com/paritytech/substrate", optional = true , branch = "bkchr-inherent-something-future" }
 sc-network = { git = "https://github.com/paritytech/substrate", branch = "bkchr-inherent-something-future" }
 sc-transaction-pool = { git = "https://github.com/paritytech/substrate", branch = "bkchr-inherent-something-future" }
+sc-keystore = { git = "https://github.com/paritytech/substrate", branch = "bkchr-inherent-something-future" }
 service = { package = "sc-service", git = "https://github.com/paritytech/substrate", default-features = false , branch = "bkchr-inherent-something-future" }
 telemetry = { package = "sc-telemetry", git = "https://github.com/paritytech/substrate", branch = "bkchr-inherent-something-future" }
-=======
-sc-authority-discovery = { git = "https://github.com/paritytech/substrate", branch = "master" }
-babe = { package = "sc-consensus-babe", git = "https://github.com/paritytech/substrate", branch = "master" }
-grandpa = { package = "sc-finality-grandpa", git = "https://github.com/paritytech/substrate", branch = "master" }
-sc-block-builder = { git = "https://github.com/paritytech/substrate", branch = "master" }
-sc-chain-spec = { git = "https://github.com/paritytech/substrate", branch = "master" }
-sc-client-api = { git = "https://github.com/paritytech/substrate", branch = "master" }
-sc-client-db = { git = "https://github.com/paritytech/substrate", branch = "master" }
-sc-consensus = { git = "https://github.com/paritytech/substrate", branch = "master" }
-sc-consensus-slots = { git = "https://github.com/paritytech/substrate", branch = "master" }
-sc-executor = { git = "https://github.com/paritytech/substrate", branch = "master" }
-sc-finality-grandpa-warp-sync = { git = "https://github.com/paritytech/substrate", branch = "master", optional = true }
-sc-network = { git = "https://github.com/paritytech/substrate", branch = "master" }
-sc-transaction-pool = { git = "https://github.com/paritytech/substrate", branch = "master" }
-sc-keystore = { git = "https://github.com/paritytech/substrate", branch = "master" }
-service = { package = "sc-service", git = "https://github.com/paritytech/substrate", branch = "master", default-features = false }
-telemetry = { package = "sc-telemetry", git = "https://github.com/paritytech/substrate", branch = "master" }
->>>>>>> f28a622e
 
 # Substrate Primitives
 sp-authority-discovery = { git = "https://github.com/paritytech/substrate", branch = "bkchr-inherent-something-future" }
